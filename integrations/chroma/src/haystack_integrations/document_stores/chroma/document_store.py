--- conflicted
+++ resolved
@@ -97,12 +97,8 @@
             self._client_type = "http"
         elif persist_path is None:
             # In-memory storage
-<<<<<<< HEAD
-            self._chroma_client = chromadb.Client()  # In-memory client
+            self._chroma_client = chromadb.Client()
             self._client_type = "in_memory"
-=======
-            self._chroma_client = chromadb.Client()
->>>>>>> a52c64ee
         else:
             # Local persistent storage
             self._chroma_client = chromadb.PersistentClient(path=persist_path)
